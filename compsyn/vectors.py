from __future__ import annotations
from compsyn import datahelper, analysis, visualisation, vectors
import os
import PIL
import numpy as np
import matplotlib.pyplot as plt
import json
import csv
from pathlib import Path


class Vector:
    def __init__(self, word: str) -> None:
        self.word = word

    def load_from_folder(self, path: Path) -> None:

        img_object = datahelper.ImageData()
        img_object.load_image_dict_from_folder(path.joinpath(self.word))
        img_analysis = analysis.ImageAnalysis(img_object)
        img_analysis.compute_color_distributions(self.word, ["jzazbz", "rgb"])
        img_analysis.get_composite_image()

        self.jzazbz_vector = np.mean(img_analysis.jzazbz_dict[self.word], axis=0)
        self.jzazbz_dist = np.mean(img_analysis.jzazbz_dist_dict[self.word], axis=0)

        self.rgb_vector = np.mean(img_analysis.rgb_dict[self.word], axis=0)
        self.rgb_dist = np.mean(img_analysis.rgb_dist_dict[self.word], axis=0)

        self.rgb_ratio = np.mean(img_analysis.rgb_ratio_dict[self.word], axis=0)
        self.colorgram_vector = img_analysis.compressed_img_dict[self.word]

        self.colorgram = PIL.Image.fromarray(self.colorgram_vector.astype(np.uint8))

    def print_word_color(self, size: int = 30, color_magnitude: float = 1.65) -> None:

        fig = plt.figure()
        ax = fig.add_axes([0, 0, 1, 1])

        plt.text(
            0.35, 0.5, self.word, color=color_magnitude * self.rgb_ratio, fontsize=size
        )
        ax.set_axis_off()
        plt.show()

    def save_vector_to_disk(self) -> None:

<<<<<<< HEAD
        vector_properties = {}
        vector_properties["jzazbz_vector"] = self.jzazbz_vector
        vector_properties["jzazbz_dist"] = self.jzazbz_dist
        vector_properties["rgb_vector"] = self.rgb_vector
        vector_properties["rgb_dist"] = self.rgb_dist
        vector_properties["rgb_ratio"] = self.rgb_ratio
        vector_properties["colorgram_vector"] = self.colorgram_vector
=======
		vector_properties = {}
		vector_properties['jzazbz_vector'] = self.jzazbz_vector
		vector_properties['jzazbz_dist'] = self.jzazbz_dist
		vector_properties['rgb_vector'] = self.rgb_vector
		vector_properties['rgb_dist'] = self.rgb_dist
		vector_properties['rgb_ratio'] = self.rgb_ratio
		vector_properties['colorgram_vector'] = self.colorgram_vector

		with open(self.word + '_vector_properties', 'w') as fp:
			json.dump(vector_properties, fp)

class LoadVectorsFromDisk():
	def __init__(self, path, default=True):

		self.vectors = {}
		self.path = path
		if default:
			self.load_distributions()

	def load_distributions(self):

		with open(self.path + "vectors.json") as vectors_json:

			vectors_dist = json.load(vectors_json)

			for info in vectors_dist:
				word = info['query']
				rgb_dist = info['rgb_dist']
				jzazbz_dist = info['jzazbz_dist']

				word_vector = vectors.Vector(word)
				word_vector.rgb_dist = rgb_dist
				word_vector.jzazbz_dist = jzazbz_dist

				self.vectors[word] = word_vector

	def load_info_from_all_colorgrams(self, compress_dims=(300, 300)):

		for filename in os.listdir(self.path + "colorgrams"):
			if filename.endswith(".png"):			
				q, word = filename.split("=")
				word, png = word.split(".")
				img_raw = PIL.Image.open(self.path + "colorgrams/query=" + word + ".png")
				img_raw = img_raw.resize((compress_dims[0],compress_dims[1]), PIL.Image.ANTIALIAS)
				img_array = np.array(img_raw)[:,:,:3]

				self.vectors[word].rgb_vector = img_array
				self.vectors[word].jzazbz_vector = datahelper.rgb_array_to_jzazbz_array(img_array)

	def load_info_from_colorgram(self, word, compress_dims=(300, 300)):

		img_raw = PIL.Image.open(self.path + "colorgrams/query=" + word + ".png")
		img_raw = img_raw.resize((compress_dims[0],compress_dims[1]), PIL.Image.ANTIALIAS)
		img_array = np.array(img_raw)[:,:,:3]
		
		self.vectors[word].rgb_vector = img_array
		self.vectors[word].jzazbz_vector = datahelper.rgb_array_to_jzazbz_array(img_array)

	def load_colorgram(self, word, compress_dims=(300, 300)):

		img_raw = PIL.Image.open(self.path + "colorgrams/query=" + word + ".png")
		img_raw = img_raw.resize((compress_dims[0],compress_dims[1]), PIL.Image.ANTIALIAS)
		img_array = np.array(img_raw)[:,:,:3]

		self.vectors[word].colorgram_vector = img_array
		self.vectors[word].colorgram = img_raw

	def load_all_colorgrams(self, compress_dims=(300, 300)):

		for filename in os.listdir(self.path + "colorgrams"):
			if filename.endswith(".png"):
				q, word = filename.split("=")
				word, png = word.split(".")
				img_raw = PIL.Image.open(self.path + "colorgrams/query=" + word + ".png")
				img_raw = img_raw.resize((compress_dims[0],compress_dims[1]), PIL.Image.ANTIALIAS)
				img_array = np.array(img_raw)[:,:,:3]

				self.vectors[word].colorgram_vector = img_array
				self.vectors[word].colorgram = img_raw

	def load_concreteness_data(self):

		with open(self.path + "Concreteness_ratings_Brysbaert_et_al_BRM.csv") as csvfile:
			ratings = csv.reader(csvfile)
			for row in ratings:
				region,search_term,Bigram,Conc_M,Conc_SD,Unknown,Total,Percent_known,SUBTLEX,Dom_Pos = row
				try:
					self.vectors[search_term].concreteness_mean = float(Conc_M)
					self.vectors[search_term].concreteness_sd = float(Conc_SD)
				except (KeyError, ValueError) as e:
					continue
>>>>>>> 58c60da7

        with open(self.word + "_vector_properties", "w") as fp:
            json.dump(vector_properties, fp)


class LoadVectorsFromDisk:
    def __init__(self, path: Union[str, Path], default: bool = True) -> None:

        self.vectors = {}
        self.path = Path(path)
        if default:
            self.load_distributions()

    def load_distributions(self) -> None:

        with open(self.path.joinpath("vectors.json")) as vectors_json:

            vectors_dist = json.load(vectors_json)

            for info in vectors_dist:
                word = info["query"]
                rgb_dist = info["rgb_dist"]
                jzazbz_dist = info["jzazbz_dist"]

                word_vector = vectors.Vector(word)
                word_vector.rgb_dist = rgb_dist
                word_vector.jzazbz_dist = jzazbz_dist

                self.vectors[word] = word_vector

    def load_info_from_all_colorgrams(
        self, compress_dims: Tuple[int, int] = (300, 300)
    ) -> None:

        for filename in os.listdir(self.path.joinpath("colorgrams")):
            if filename.endswith(".png"):
                q, word = filename.split("=")
                word, png = word.split(".")
                img_raw = PIL.Image.open(
                    self.path.joinpath(f"colorgrams/query={word}.png")
                )
                img_raw = img_raw.resize(
                    (compress_dims[0], compress_dims[1]), PIL.Image.ANTIALIAS
                )
                img_array = np.array(img_raw)[:, :, :3]

                self.vectors[word].rgb_vector = img_array
                self.vectors[word].jzazbz_vector = datahelper.rgb_array_to_jzazbz_array(
                    img_array
                )

    def load_info_from_colorgram(
        self, word: str, compress_dims: Tuple[int, int] = (300, 300)
    ) -> None:

        img_raw = PIL.Image.open(self.path.joinpath("colorgrams/query={word}.png"))
        img_raw = img_raw.resize(
            (compress_dims[0], compress_dims[1]), PIL.Image.ANTIALIAS
        )
        img_array = np.array(img_raw)[:, :, :3]

        self.vectors[word].rgb_vector = img_array
        self.vectors[word].jzazbz_vector = datahelper.rgb_array_to_jzazbz_array(
            img_array
        )

    def load_colorgram(
        self, word: str, compress_dims: Tuple[int, int] = (300, 300)
    ) -> None:

        img_raw = PIL.Image.open(self.path.joinpath("colorgrams/query={word}.png"))
        img_raw = img_raw.resize(
            (compress_dims[0], compress_dims[1]), PIL.Image.ANTIALIAS
        )
        img_array = np.array(img_raw)[:, :, :3]

        self.vectors[word].colorgram_vector = img_array
        self.vectors[word].colorgram = img_raw

    def load_all_colorgrams(self, compress_dims: Tuple[int, int] = (300, 300)) -> None:

        for filename in os.listdir(self.path.joinpath("colorgrams")):
            if filename.endswith(".png"):
                q, word = filename.split("=")
                word, png = word.split(".")
                img_raw = PIL.Image.open(
                    self.path.joinpath("colorgrams/query={word}.png")
                )
                img_raw = img_raw.resize(
                    (compress_dims[0], compress_dims[1]), PIL.Image.ANTIALIAS
                )
                img_array = np.array(img_raw)[:, :, :3]

                self.vectors[word].colorgram_vector = img_array
                self.vectors[word].colorgram = img_raw

    def load_concreteness_data(self) -> None:

        with open(
            self.path.joinpath("Concreteness_ratings_Brysbaert_et_al_BRM.csv")
        ) as csvfile:
            ratings = csv.reader(csvfile)
            for row in ratings:
                (
                    region,
                    search_term,
                    Bigram,
                    Conc_M,
                    Conc_SD,
                    Unknown,
                    Total,
                    Percent_known,
                    SUBTLEX,
                    Dom_Pos,
                ) = row
                try:
                    self.vectors[search_term].conreteness_mean = float(Conc_M)
                    self.vectors[search_term].conreteness_sd = float(Conc_SD)
                except (KeyError, ValueError) as e:
                    continue<|MERGE_RESOLUTION|>--- conflicted
+++ resolved
@@ -45,7 +45,6 @@
 
     def save_vector_to_disk(self) -> None:
 
-<<<<<<< HEAD
         vector_properties = {}
         vector_properties["jzazbz_vector"] = self.jzazbz_vector
         vector_properties["jzazbz_dist"] = self.jzazbz_dist
@@ -53,99 +52,6 @@
         vector_properties["rgb_dist"] = self.rgb_dist
         vector_properties["rgb_ratio"] = self.rgb_ratio
         vector_properties["colorgram_vector"] = self.colorgram_vector
-=======
-		vector_properties = {}
-		vector_properties['jzazbz_vector'] = self.jzazbz_vector
-		vector_properties['jzazbz_dist'] = self.jzazbz_dist
-		vector_properties['rgb_vector'] = self.rgb_vector
-		vector_properties['rgb_dist'] = self.rgb_dist
-		vector_properties['rgb_ratio'] = self.rgb_ratio
-		vector_properties['colorgram_vector'] = self.colorgram_vector
-
-		with open(self.word + '_vector_properties', 'w') as fp:
-			json.dump(vector_properties, fp)
-
-class LoadVectorsFromDisk():
-	def __init__(self, path, default=True):
-
-		self.vectors = {}
-		self.path = path
-		if default:
-			self.load_distributions()
-
-	def load_distributions(self):
-
-		with open(self.path + "vectors.json") as vectors_json:
-
-			vectors_dist = json.load(vectors_json)
-
-			for info in vectors_dist:
-				word = info['query']
-				rgb_dist = info['rgb_dist']
-				jzazbz_dist = info['jzazbz_dist']
-
-				word_vector = vectors.Vector(word)
-				word_vector.rgb_dist = rgb_dist
-				word_vector.jzazbz_dist = jzazbz_dist
-
-				self.vectors[word] = word_vector
-
-	def load_info_from_all_colorgrams(self, compress_dims=(300, 300)):
-
-		for filename in os.listdir(self.path + "colorgrams"):
-			if filename.endswith(".png"):			
-				q, word = filename.split("=")
-				word, png = word.split(".")
-				img_raw = PIL.Image.open(self.path + "colorgrams/query=" + word + ".png")
-				img_raw = img_raw.resize((compress_dims[0],compress_dims[1]), PIL.Image.ANTIALIAS)
-				img_array = np.array(img_raw)[:,:,:3]
-
-				self.vectors[word].rgb_vector = img_array
-				self.vectors[word].jzazbz_vector = datahelper.rgb_array_to_jzazbz_array(img_array)
-
-	def load_info_from_colorgram(self, word, compress_dims=(300, 300)):
-
-		img_raw = PIL.Image.open(self.path + "colorgrams/query=" + word + ".png")
-		img_raw = img_raw.resize((compress_dims[0],compress_dims[1]), PIL.Image.ANTIALIAS)
-		img_array = np.array(img_raw)[:,:,:3]
-		
-		self.vectors[word].rgb_vector = img_array
-		self.vectors[word].jzazbz_vector = datahelper.rgb_array_to_jzazbz_array(img_array)
-
-	def load_colorgram(self, word, compress_dims=(300, 300)):
-
-		img_raw = PIL.Image.open(self.path + "colorgrams/query=" + word + ".png")
-		img_raw = img_raw.resize((compress_dims[0],compress_dims[1]), PIL.Image.ANTIALIAS)
-		img_array = np.array(img_raw)[:,:,:3]
-
-		self.vectors[word].colorgram_vector = img_array
-		self.vectors[word].colorgram = img_raw
-
-	def load_all_colorgrams(self, compress_dims=(300, 300)):
-
-		for filename in os.listdir(self.path + "colorgrams"):
-			if filename.endswith(".png"):
-				q, word = filename.split("=")
-				word, png = word.split(".")
-				img_raw = PIL.Image.open(self.path + "colorgrams/query=" + word + ".png")
-				img_raw = img_raw.resize((compress_dims[0],compress_dims[1]), PIL.Image.ANTIALIAS)
-				img_array = np.array(img_raw)[:,:,:3]
-
-				self.vectors[word].colorgram_vector = img_array
-				self.vectors[word].colorgram = img_raw
-
-	def load_concreteness_data(self):
-
-		with open(self.path + "Concreteness_ratings_Brysbaert_et_al_BRM.csv") as csvfile:
-			ratings = csv.reader(csvfile)
-			for row in ratings:
-				region,search_term,Bigram,Conc_M,Conc_SD,Unknown,Total,Percent_known,SUBTLEX,Dom_Pos = row
-				try:
-					self.vectors[search_term].concreteness_mean = float(Conc_M)
-					self.vectors[search_term].concreteness_sd = float(Conc_SD)
-				except (KeyError, ValueError) as e:
-					continue
->>>>>>> 58c60da7
 
         with open(self.word + "_vector_properties", "w") as fp:
             json.dump(vector_properties, fp)
@@ -262,7 +168,7 @@
                     Dom_Pos,
                 ) = row
                 try:
-                    self.vectors[search_term].conreteness_mean = float(Conc_M)
-                    self.vectors[search_term].conreteness_sd = float(Conc_SD)
+                    self.vectors[search_term].concreteness_mean = float(Conc_M)
+                    self.vectors[search_term].concreteness_sd = float(Conc_SD)
                 except (KeyError, ValueError) as e:
                     continue