from .datahelper import rgb_array_to_jzazbz_array
import numpy as np
from PIL import Image
from kymatio import Scattering2D
import torch


<<<<<<< HEAD

def get_coefficents(L, J):
	jj1 = []
	index = []
	jj2 = []
	ll1 = []
	ll2 = []
	for j1 in range(J - 1):
		for j2 in range(j1 + 1, J):
			for l1 in range(L):
				for l2 in range(L):
					coeff_index = l1 * L * (J - j1 - 1) + l2 + L * (j2 - j1 - 1) + (L ** 2) * (j1 * (J - 1) - j1 * (j1 - 1) // 2)
					index.append(coeff_index)
					jj1.append(j1)
					jj2.append(j2)
					ll1.append(l1)
					ll2.append(l2)
	return np.array(index), np.array(jj1), np.array(jj2), np.array(ll1), np.array(ll2)

def perform_scattering_transform(im):
	'''Performs scattering transform on single channel  image array
=======
def perform_scattering_transform(im, L=4, J=5):
    """Performs scattering transform on single channel  image array
>>>>>>> 8ec8a5b4
	In: im (numpy ndarray (128x128))
	Out: scattering coefficient (list)"""

<<<<<<< HEAD
	scattering = Scattering2D(J=J, shape=im.shape, L=L, max_order=2)
	img_tensor = torch.tensor(im.astype(np.float32) / 255.)
	scattering_coefficients = scattering(img_tensor)
	scattering_coefficients = np.array(scattering_coefficients)
	sc = []
	scattering_coefficients = np.sum(scattering_coefficients, axis=(1,2))/scattering_coefficients.shape[1]
	sc.append(scattering_coefficients[0])
	sc1 = scattering_coefficients[1:J*L+1]
	sc2 =  scattering_coefficients[J*L+1:]
	coeffs, j1, j2, l1, l2 = get_coefficents(L, J)
	a = []
	b = []
	c = []
 	sc_temp = []
	for i in range(int(len(sc1)/L)):
		sc.append(np.mean(sc1[L*i:L*(i+1)]))
	for i in range(int(len(sc2)/L)):
		sc_temp.append(np.mean(sc2[L*i:L*(i+1)]))
		a.extend(np.unique(l1[index][i*L:(i+1)*L]))
		b.extend(np.unique(j1[index][i*L:(i+1)*L]))
		c.extend(np.unique(j2[index][i*L:(i+1)*L]))
	a = np.array(a)
	b = np.array(b)
	c = np.array(c) 
	sc_temp = np.array(sc_temp)
	for i in (np.unique(b)):
		for j in (np.unique(c)):
			mask1 = b == i 
			mask2 = c == j
			mask = mask1&mask2
			if(len(sc_temp[mask])>0):
				sc.append(np.mean(sc_temp[mask]))
	return sc 
=======
    scattering = Scattering2D(J=J, shape=im.shape, L=L, max_order=2)
    img_tensor = torch.tensor(im.astype(np.float32) / 255.0)
    scattering_coefficients = scattering(img_tensor)
    scattering_coefficients = np.array(scattering_coefficients)
    sc = []
    scattering_coefficients = (
        np.sum(scattering_coefficients, axis=(1, 2)) / scattering_coefficients.shape[1]
    )
    sc.append(scattering_coefficients[0])
    sc1 = scattering_coefficients[1 : J * L + 1]
    sc2 = scattering_coefficients[J * L + 1 :]
    for i in range(int(len(sc1) / L)):
        sc.append(np.mean(sc1[L * i : L * (i + 1)]))
    for i in range(int(len(sc2) / L)):
        sc.append(np.mean(sc2[L * i : L * (i + 1)]))
    return sc
>>>>>>> 8ec8a5b4


def get_wavelet_embedding(im, mode="JzAzBz"):
    """Generates wavelet image embedding 
	In: im (PIL Image)
	    mode (str) = "JzAzBz", "RGB", "Grey" 
	Out: 
	    wavelet vector (numpy ndarray)"""

    im = im.resize((128, 128))
    print("WARNING: resizing image to 128x128")
    if mode == "Grey":
        im = im.convert("L")
        im = np.array(im)
        sc = np.array(perform_scattering_transform(im))
        return sc
    elif mode == "JzAzBz":
        sc = []
        im = np.array(im)[:, :, :3]
        im = rgb_array_to_jzazbz_array(im)
        for channel in [0, 1, 2]:
            im_channel = im[:, :, channel]
            sc.extend(perform_scattering_transform(im_channel))
        return np.array(sc)
    elif mode == "RGB":
        sc = []
        im = np.array(im)[:, :, :3]
        for channel in [0, 1, 2]:
            im_channel = im[:, :, channel]
            sc.extend(perform_scattering_transform(im_channel))
        return np.array(sc)
    else:
        sc = []
        print("WARNING: unknown mode, defaulting to JzAzBz")
        im = np.array(im)[:, :, :3]
        im = rgb_array_to_jzazbz_array(im)
        for channel in [0, 1, 2]:
            im_channel = im[:, :, channel]
            sc.extend(perform_scattering_transform(im_channel))
        return np.array(sc)<|MERGE_RESOLUTION|>--- conflicted
+++ resolved
@@ -4,8 +4,6 @@
 from kymatio import Scattering2D
 import torch
 
-
-<<<<<<< HEAD
 
 def get_coefficents(L, J):
 	jj1 = []
@@ -25,16 +23,11 @@
 					ll2.append(l2)
 	return np.array(index), np.array(jj1), np.array(jj2), np.array(ll1), np.array(ll2)
 
-def perform_scattering_transform(im):
-	'''Performs scattering transform on single channel  image array
-=======
 def perform_scattering_transform(im, L=4, J=5):
     """Performs scattering transform on single channel  image array
->>>>>>> 8ec8a5b4
 	In: im (numpy ndarray (128x128))
 	Out: scattering coefficient (list)"""
 
-<<<<<<< HEAD
 	scattering = Scattering2D(J=J, shape=im.shape, L=L, max_order=2)
 	img_tensor = torch.tensor(im.astype(np.float32) / 255.)
 	scattering_coefficients = scattering(img_tensor)
@@ -68,7 +61,6 @@
 			if(len(sc_temp[mask])>0):
 				sc.append(np.mean(sc_temp[mask]))
 	return sc 
-=======
     scattering = Scattering2D(J=J, shape=im.shape, L=L, max_order=2)
     img_tensor = torch.tensor(im.astype(np.float32) / 255.0)
     scattering_coefficients = scattering(img_tensor)
@@ -85,8 +77,6 @@
     for i in range(int(len(sc2) / L)):
         sc.append(np.mean(sc2[L * i : L * (i + 1)]))
     return sc
->>>>>>> 8ec8a5b4
-
 
 def get_wavelet_embedding(im, mode="JzAzBz"):
     """Generates wavelet image embedding 
